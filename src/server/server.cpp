#include "server.hpp"

int main(int argc, char **argv) {
    Server server(argc, argv);
    CommandManager manager;
    struct sigaction act;
    pid_t pid;

    act.sa_handler = SIG_IGN;
    if (sigaction(SIGCHLD, &act, NULL) == -1) {
        exit(1);
    }

    manager.registerCommand(std::make_shared<LoginCommand>());
    manager.registerCommand(std::make_shared<LogoutCommand>());
    manager.registerCommand(std::make_shared<UnregisterCommand>());
    manager.registerCommand(std::make_shared<OpenCommand>());
    manager.registerCommand(std::make_shared<CloseCommand>());
    manager.registerCommand(std::make_shared<ListUserAuctionsCommand>());
    manager.registerCommand(std::make_shared<ListUserBidsCommand>());
    manager.registerCommand(std::make_shared<ListAllAuctionsCommand>());
    manager.registerCommand(std::make_shared<ShowAssetCommand>());
    manager.registerCommand(std::make_shared<BidCommand>());
    manager.registerCommand(std::make_shared<ShowRecordCommand>());

<<<<<<< HEAD
    if ((pid = fork()) == -1) {
        exit(1);
    } else if (pid == 0) {
        server.UDPServer();
    } else {
        server.TCPServer();
    }
=======
    /*
    TcpServer tcpServer(server.getPort());
    while (1) {
        TcpSession session(tcpServer.acceptConnection());
        if (fork() == 0) {
            std::stringstream message = session.receive();
            session.send(message);
            break;
        }
    }
    */

>>>>>>> 42f022cb
    return 1;
}

/**
 * @brief Constructs a Server object.
 * 
 * This constructor initializes the Server object with the provided command line arguments.
 * It parses the command line arguments and sets the port and verbosity options accordingly.
 * 
 * @param argc The number of command line arguments.
 * @param argv An array of command line arguments.
 */
Server::Server(int argc, char **argv) {
    char c;
    //Parse command line arguments
    while ((c = (char)getopt(argc, argv, "p:v")) != -1) {
        switch (c) {
            case 'p':  //Sets the port
                _port = optarg;
                break;
            case 'v':  //Sets the verbosity
                _verbose = true;
                break;
            default:
                break;
        }
    }

    _database = std::make_unique<Database>("database");
}

/**
 * @brief Displays the information about the server.
 * 
 * This function prints the port number and verbosity level of the server.
 */
void Server::ShowInfo() {
    std::cout << "Port: " << _port << std::endl
              << "Verbose: " << _verbose << std::endl;
}

/**
 * Displays a message if the server is in verbose mode.
 *
 * @param message The message to be displayed.
 */
void Server::showMessage(std::string message) {
    if (_verbose)
        std::cout << message << std::endl;
}

void Server::UDPServer() {
    UdpServer server(_port);
    CommandManager manager;
    while (1) {
        std::stringstream message = server.receive();
        std::stringstream response;
        manager.readCommand(message, response, *this);
        server.send(response);
    }
}

void Server::TCPServer() {
    TcpServer server(_port);
    CommandManager manager;
    while (1) {
        TcpSession session(server.acceptConnection());
        pid_t pid;
        if ((pid = fork()) == -1) {
            exit(1);
        } else if (pid == 0) {
            std::stringstream message = session.receive();
            std::stringstream response;
            manager.readCommand(message, response, *this);
            session.send(response);
            exit(0);
        }
    }
}<|MERGE_RESOLUTION|>--- conflicted
+++ resolved
@@ -23,7 +23,6 @@
     manager.registerCommand(std::make_shared<BidCommand>());
     manager.registerCommand(std::make_shared<ShowRecordCommand>());
 
-<<<<<<< HEAD
     if ((pid = fork()) == -1) {
         exit(1);
     } else if (pid == 0) {
@@ -31,20 +30,7 @@
     } else {
         server.TCPServer();
     }
-=======
-    /*
-    TcpServer tcpServer(server.getPort());
-    while (1) {
-        TcpSession session(tcpServer.acceptConnection());
-        if (fork() == 0) {
-            std::stringstream message = session.receive();
-            session.send(message);
-            break;
-        }
-    }
-    */
-
->>>>>>> 42f022cb
+    
     return 1;
 }
 
